--- conflicted
+++ resolved
@@ -16,12 +16,9 @@
     "pygame",
     "gif-pygame",
     "web3",
-<<<<<<< HEAD
     "cyclonedds==0.10.2",
-    "numpy"
-=======
+    "numpy",
     "cdp-sdk>=0.15.0",
->>>>>>> a17eb718
 ]
 
 [tool.uv.sources]
