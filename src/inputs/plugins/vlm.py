--- conflicted
+++ resolved
@@ -6,12 +6,8 @@
 from queue import Empty, Queue
 from typing import Dict, List, Optional
 
-<<<<<<< HEAD
-from inputs.base import AgentInputConfig
-from inputs.base.loop import LoopInput
-=======
+from inputs.base import SensorOutputConfig
 from inputs.base.loop import FuserInput
->>>>>>> f4269d54
 from providers.io_provider import IOProvider
 from providers.vlm_provider import VLMProvider
 
@@ -33,11 +29,7 @@
     message: str
 
 
-<<<<<<< HEAD
-class VLMInput(LoopInput[str]):
-=======
-class VlmInput(FuserInput[Image.Image]):
->>>>>>> f4269d54
+class VLMInput(FuserInput[str]):
     """
     Vision Language Model input handler.
 
@@ -135,17 +127,9 @@
         Message
             A timestamped message containing the processed input
         """
-<<<<<<< HEAD
         return Message(timestamp=time.time(), message=raw_input)
-=======
-        # You can use the `raw_input` variable for something, it is of Type Image
-        # But for simpicity let's just create a string that changes
-        num = random.randint(0, 100)
-        message = f"DUMMY VLM - FAKE DATA - I see {num} people. Also, I see a rocket."
-
-        return Message(timestamp=time.time(), message=message)
->>>>>>> f4269d54
-
+      
+      
     async def raw_to_text(self, raw_input: Optional[str]):
         """
         Convert raw input to text and update message buffer.
