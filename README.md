--- conflicted
+++ resolved
@@ -213,6 +213,12 @@
 - `ETH_ADDRESS`: The Ethereum address of agent, prefixed with `Ox`. Example: `0xd8dA6BF26964aF9D7eEd9e03E53415D37aA96045`. Only relevant if your agent has a wallet.
 - `UNITREE_WIRED_ETHERNET`: Your netrowrk adapet that is conncted to a Unitree robot. Example: `eno0`. Only relevant if your agent has a physical (robot) embodiment.
 
+If you are using Coinbase Wallet integration, please set the following environment variables:
+
+- `COINBASE_WALLET_ID`: The ID for the Coinbase Wallet.
+- `COINBASE_API_KEY`: The API key for the Coinbase Project API.
+- `COINBASE_API_SECRET`: The API secret for the Coinbase Project API.
+- 
 ### Core operating principle of the system
 
 The system is based on a loop that runs at a fixed frequency of `self.config.hertz`. This loop looks for the most recent data from various sources, fuses the data into a prompt, sends that prompt to one or more LLMs, and then sends the LLM responses to virtual agents or physical robots.
@@ -238,30 +244,7 @@
         logging.debug("I'm thinking... ", output)
         await self.action_orchestrator.promise(output.commands)
 ```
-<<<<<<< HEAD
-
-### Development Tips
-
-1. Use `--debug` flag for detailed logging
-2. Add new input plugins in `src/input/plugins/`
-3. Add new LLM integrations in `src/llm/plugins/`
-4. Test actions with the `passthrough` implementation first
-5. Use type hints and docstrings for better code maintainability
-
-## Environment Variables
-
-Required environment variables:
-
-- `OPENAI_API_KEY`: The API key for OpenAI integration. This is mandatory if you want to use OpenAI’s LLM services without rate limiting.
-
-If you are using Coinbase Wallet integration, please set the following environment variable:
-
-- `COINBASE_WALLET_ID`: The ID for the Coinbase Wallet.
-- `COINBASE_API_KEY`: The API key for the Coinbase Project API.
-- `COINBASE_API_SECRET`: The API secret for the Coinbase Project API.
-
-=======
->>>>>>> 4fae847d
+
 ## Contributing
 
 1. Fork the repository
